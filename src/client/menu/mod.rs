// Copyright © 2018 Cormac O'Brien
//
// Permission is hereby granted, free of charge, to any person obtaining a copy
// of this software and associated documentation files (the "Software"), to deal
// in the Software without restriction, including without limitation the rights
// to use, copy, modify, merge, publish, distribute, sublicense, and/or sell
// copies of the Software, and to permit persons to whom the Software is
// furnished to do so, subject to the following conditions:
//
// The above copyright notice and this permission notice shall be included in
// all copies or substantial portions of the Software.
//
// THE SOFTWARE IS PROVIDED "AS IS", WITHOUT WARRANTY OF ANY KIND, EXPRESS OR
// IMPLIED, INCLUDING BUT NOT LIMITED TO THE WARRANTIES OF MERCHANTABILITY,
// FITNESS FOR A PARTICULAR PURPOSE AND NONINFRINGEMENT. IN NO EVENT SHALL THE
// AUTHORS OR COPYRIGHT HOLDERS BE LIABLE FOR ANY CLAIM, DAMAGES OR OTHER
// LIABILITY, WHETHER IN AN ACTION OF CONTRACT, TORT OR OTHERWISE, ARISING FROM,
// OUT OF OR IN CONNECTION WITH THE SOFTWARE OR THE USE OR OTHER DEALINGS IN THE
// SOFTWARE.

mod item;

use std::cell::Cell;

use failure::Error;

use self::item::{Item, Toggle, Enum};

pub struct Menu {
    selected: Cell<usize>,
    items: Vec<NamedMenuItem>,
}

pub struct MenuBuilder {
    items: Vec<NamedMenuItem>,
}

impl MenuBuilder {
    pub fn new() -> MenuBuilder {
        MenuBuilder { items: Vec::new() }
    }

    pub fn build(self) -> Menu {
        Menu {
            selected: Cell::new(0),
            items: self.items,
        }
    }

    pub fn add_submenu<S>(mut self, name: S, submenu: Menu) -> MenuBuilder
    where
        S: AsRef<str>,
    {
        self.items
            .push(NamedMenuItem::new(name, Item::Submenu(submenu)));
        self
    }

    pub fn add_action<S>(mut self, name: S, action: Box<Fn()>) -> MenuBuilder
    where
        S: AsRef<str>,
    {
        self.items
            .push(NamedMenuItem::new(name, Item::Action(action)));
        self
    }

    pub fn add_toggle<S>(mut self, name: S, init: bool, on_toggle: Box<Fn(bool)>) -> MenuBuilder
    where
        S: AsRef<str>,
    {
        self.items.push(NamedMenuItem::new(
            name,
            MenuItem::Toggle(MenuItemToggle::new(init, on_toggle)),
        ));
        self
    }
}

struct NamedMenuItem {
    name: String,
    item: Item,
}

impl NamedMenuItem {
    fn new<S>(name: S, item: Item) -> NamedMenuItem
    where
        S: AsRef<str>,
    {
        NamedMenuItem {
            name: name.as_ref().to_string(),
            item,
        }
    }
}

<<<<<<< HEAD
=======
enum MenuItem {
    Submenu(Menu),
    Action(Box<Fn()>),
    Toggle(MenuItemToggle),
    Enum,
}

struct MenuItemToggle {
    state: Cell<bool>,
    on_toggle: Box<Fn(bool)>,
}

impl MenuItemToggle {
    fn new(init: bool, on_toggle: Box<Fn(bool)>) -> MenuItemToggle {
        MenuItemToggle {
            state: Cell::new(init),
            on_toggle,
        }
    }

    fn toggle(&self) {
        self.state.set(!self.state.get());
        (self.on_toggle)(self.state.get());
    }
}

pub struct MenuItemEnum {
    selected: Cell<usize>,
    items: Vec<MenuItemEnumItem>,
}

impl MenuItemEnum {
    pub fn new(init: usize, items: Vec<MenuItemEnumItem>) -> Result<MenuItemEnum, Error> {
        ensure!(items.len() > 0, "Enum element must have at least one item");
        ensure!(init < items.len(), "Invalid initial item ID");

        Ok(MenuItemEnum {
            selected: Cell::new(init),
            items,
        })
    }

    pub fn selected_name(&self) -> &str {
        self.items[self.selected.get()].name.as_str()
    }

    pub fn select_next(&self) {
        let selected = match self.selected.get() + 1 {
            s if s >= self.items.len() => 0,
            s => s,
        };

        self.selected.set(selected);
        (self.items[selected].on_select)();
    }

    pub fn select_prev(&self) {
        let selected = match self.selected.get() {
            0 => self.items.len() - 1,
            s => s - 1,
        };

        self.selected.set(selected);
        (self.items[selected].on_select)();
    }
}

pub struct MenuItemEnumItem {
    name: String,
    on_select: Box<Fn()>,
}

impl MenuItemEnumItem {
    pub fn new<S>(name: S, on_select: Box<Fn()>) -> Result<MenuItemEnumItem, Error>
    where
        S: AsRef<str>,
    {
        Ok(MenuItemEnumItem {
            name: name.as_ref().to_string(),
            on_select,
        })
    }
}

pub struct MenuItemSlider {
    min: f32,
    max: f32,
    increment: f32,
    steps: usize,

    selected: Cell<usize>,
    on_select: Box<Fn(f32)>,
}

impl MenuItemSlider {
    pub fn new(
        min: f32,
        max: f32,
        steps: usize,
        init: usize,
        on_select: Box<Fn(f32)>,
    ) -> Result<MenuItemSlider, Error> {
        ensure!(steps > 1, "Slider must have at least 2 steps");
        ensure!(init < steps, "Invalid initial setting");
        ensure!(
            min < max,
            "Minimum setting must be less than maximum setting"
        );

        Ok(MenuItemSlider {
            min,
            max,
            increment: (max - min) / (steps - 1) as f32,
            steps,
            selected: Cell::new(init),
            on_select,
        })
    }

    pub fn increase(&self) {
        let old = self.selected.get();

        if old != self.steps - 1 {
            self.selected.set(old + 1);
        }

        (self.on_select)(self.min + self.selected.get() as f32 * self.increment);
    }

    pub fn decrease(&self) {
        let old = self.selected.get();

        if old != 0 {
            self.selected.set(old - 1);
        }

        (self.on_select)(self.min + self.selected.get() as f32 * self.increment);
    }
}
>>>>>>> 534cc4da

#[cfg(test)]
mod test {
    use super::*;
    use std::cell::RefCell;
    use std::rc::Rc;

    fn test_menu_builder() {
        let action_target = Rc::new(Cell::new(false));
        let action_target_handle = action_target.clone();

<<<<<<< HEAD
        let m = MenuBuilder::new()
            .add_action("action", Box::new(move || action_target_handle.set(true)))
            .build();
=======
        let s2 = s.clone();
        let item = MenuItemToggle::new(
            false,
            Box::new(move |state| {
                s2.replace(format!("{}", state));
            }),
        );
        item.toggle();
>>>>>>> 534cc4da

        // TODO
    }

    #[test]
    fn test_menu_item_enum() {
        let s = Rc::new(RefCell::new("first".to_string()));
        let (s2, s3, s4) = (s.clone(), s.clone(), s.clone());

        let item = MenuItemEnum::new(
            0,
            vec![
                MenuItemEnumItem::new(
                    "first",
                    Box::new(move || {
                        s2.replace("first".to_string());
                    }),
                ).unwrap(),
                MenuItemEnumItem::new(
                    "second",
                    Box::new(move || {
                        s3.replace("second".to_string());
                    }),
                ).unwrap(),
                MenuItemEnumItem::new(
                    "third",
                    Box::new(move || {
                        s4.replace("third".to_string());
                    }),
                ).unwrap(),
            ],
        ).unwrap();

        item.select_prev();
        assert_eq!(s.borrow().as_str(), "third");

        item.select_prev();
        assert_eq!(s.borrow().as_str(), "second");

        item.select_next();
        assert_eq!(s.borrow().as_str(), "third");

        item.select_next();
        assert_eq!(s.borrow().as_str(), "first");
    }

    #[test]
    fn test_menu_item_slider() {
        let f = Rc::new(Cell::new(0.0f32));

        let f2 = f.clone();
        let item = MenuItemSlider::new(
            0.0,
            10.0,
            11,
            0,
            Box::new(move |f| {
                f2.set(f);
            }),
        ).unwrap();

        item.decrease();
        assert_eq!(f.get(), 0.0);

        for i in 0..10 {
            item.increase();
            assert_eq!(f.get(), i as f32 + 1.0);
        }

        item.increase();
        assert_eq!(f.get(), 10.0);
    }
}<|MERGE_RESOLUTION|>--- conflicted
+++ resolved
@@ -94,149 +94,6 @@
     }
 }
 
-<<<<<<< HEAD
-=======
-enum MenuItem {
-    Submenu(Menu),
-    Action(Box<Fn()>),
-    Toggle(MenuItemToggle),
-    Enum,
-}
-
-struct MenuItemToggle {
-    state: Cell<bool>,
-    on_toggle: Box<Fn(bool)>,
-}
-
-impl MenuItemToggle {
-    fn new(init: bool, on_toggle: Box<Fn(bool)>) -> MenuItemToggle {
-        MenuItemToggle {
-            state: Cell::new(init),
-            on_toggle,
-        }
-    }
-
-    fn toggle(&self) {
-        self.state.set(!self.state.get());
-        (self.on_toggle)(self.state.get());
-    }
-}
-
-pub struct MenuItemEnum {
-    selected: Cell<usize>,
-    items: Vec<MenuItemEnumItem>,
-}
-
-impl MenuItemEnum {
-    pub fn new(init: usize, items: Vec<MenuItemEnumItem>) -> Result<MenuItemEnum, Error> {
-        ensure!(items.len() > 0, "Enum element must have at least one item");
-        ensure!(init < items.len(), "Invalid initial item ID");
-
-        Ok(MenuItemEnum {
-            selected: Cell::new(init),
-            items,
-        })
-    }
-
-    pub fn selected_name(&self) -> &str {
-        self.items[self.selected.get()].name.as_str()
-    }
-
-    pub fn select_next(&self) {
-        let selected = match self.selected.get() + 1 {
-            s if s >= self.items.len() => 0,
-            s => s,
-        };
-
-        self.selected.set(selected);
-        (self.items[selected].on_select)();
-    }
-
-    pub fn select_prev(&self) {
-        let selected = match self.selected.get() {
-            0 => self.items.len() - 1,
-            s => s - 1,
-        };
-
-        self.selected.set(selected);
-        (self.items[selected].on_select)();
-    }
-}
-
-pub struct MenuItemEnumItem {
-    name: String,
-    on_select: Box<Fn()>,
-}
-
-impl MenuItemEnumItem {
-    pub fn new<S>(name: S, on_select: Box<Fn()>) -> Result<MenuItemEnumItem, Error>
-    where
-        S: AsRef<str>,
-    {
-        Ok(MenuItemEnumItem {
-            name: name.as_ref().to_string(),
-            on_select,
-        })
-    }
-}
-
-pub struct MenuItemSlider {
-    min: f32,
-    max: f32,
-    increment: f32,
-    steps: usize,
-
-    selected: Cell<usize>,
-    on_select: Box<Fn(f32)>,
-}
-
-impl MenuItemSlider {
-    pub fn new(
-        min: f32,
-        max: f32,
-        steps: usize,
-        init: usize,
-        on_select: Box<Fn(f32)>,
-    ) -> Result<MenuItemSlider, Error> {
-        ensure!(steps > 1, "Slider must have at least 2 steps");
-        ensure!(init < steps, "Invalid initial setting");
-        ensure!(
-            min < max,
-            "Minimum setting must be less than maximum setting"
-        );
-
-        Ok(MenuItemSlider {
-            min,
-            max,
-            increment: (max - min) / (steps - 1) as f32,
-            steps,
-            selected: Cell::new(init),
-            on_select,
-        })
-    }
-
-    pub fn increase(&self) {
-        let old = self.selected.get();
-
-        if old != self.steps - 1 {
-            self.selected.set(old + 1);
-        }
-
-        (self.on_select)(self.min + self.selected.get() as f32 * self.increment);
-    }
-
-    pub fn decrease(&self) {
-        let old = self.selected.get();
-
-        if old != 0 {
-            self.selected.set(old - 1);
-        }
-
-        (self.on_select)(self.min + self.selected.get() as f32 * self.increment);
-    }
-}
->>>>>>> 534cc4da
-
 #[cfg(test)]
 mod test {
     use super::*;
@@ -247,90 +104,11 @@
         let action_target = Rc::new(Cell::new(false));
         let action_target_handle = action_target.clone();
 
-<<<<<<< HEAD
         let m = MenuBuilder::new()
             .add_action("action", Box::new(move || action_target_handle.set(true)))
             .build();
-=======
-        let s2 = s.clone();
-        let item = MenuItemToggle::new(
-            false,
-            Box::new(move |state| {
-                s2.replace(format!("{}", state));
-            }),
-        );
-        item.toggle();
->>>>>>> 534cc4da
 
         // TODO
     }
 
-    #[test]
-    fn test_menu_item_enum() {
-        let s = Rc::new(RefCell::new("first".to_string()));
-        let (s2, s3, s4) = (s.clone(), s.clone(), s.clone());
-
-        let item = MenuItemEnum::new(
-            0,
-            vec![
-                MenuItemEnumItem::new(
-                    "first",
-                    Box::new(move || {
-                        s2.replace("first".to_string());
-                    }),
-                ).unwrap(),
-                MenuItemEnumItem::new(
-                    "second",
-                    Box::new(move || {
-                        s3.replace("second".to_string());
-                    }),
-                ).unwrap(),
-                MenuItemEnumItem::new(
-                    "third",
-                    Box::new(move || {
-                        s4.replace("third".to_string());
-                    }),
-                ).unwrap(),
-            ],
-        ).unwrap();
-
-        item.select_prev();
-        assert_eq!(s.borrow().as_str(), "third");
-
-        item.select_prev();
-        assert_eq!(s.borrow().as_str(), "second");
-
-        item.select_next();
-        assert_eq!(s.borrow().as_str(), "third");
-
-        item.select_next();
-        assert_eq!(s.borrow().as_str(), "first");
-    }
-
-    #[test]
-    fn test_menu_item_slider() {
-        let f = Rc::new(Cell::new(0.0f32));
-
-        let f2 = f.clone();
-        let item = MenuItemSlider::new(
-            0.0,
-            10.0,
-            11,
-            0,
-            Box::new(move |f| {
-                f2.set(f);
-            }),
-        ).unwrap();
-
-        item.decrease();
-        assert_eq!(f.get(), 0.0);
-
-        for i in 0..10 {
-            item.increase();
-            assert_eq!(f.get(), i as f32 + 1.0);
-        }
-
-        item.increase();
-        assert_eq!(f.get(), 10.0);
-    }
 }